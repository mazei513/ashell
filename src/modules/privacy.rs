use crate::{
    components::icons::{icon, Icons},
    services::{
        privacy::{PrivacyData, PrivacyService},
        ServiceEvent,
    },
};
use iced::{
<<<<<<< HEAD
    widget::{button, container, row, text, Column, Row},
    Element, Theme,
=======
    widget::{container, Row},
    Alignment, Element, Theme,
>>>>>>> 1f0f1cfb
};

#[derive(Debug, Clone)]
pub enum PrivacyMessage {
    Event(ServiceEvent<PrivacyService>),
}

impl PrivacyData {
    pub fn view(&self) -> Option<Element<PrivacyMessage>> {
        if !self.no_access() {
            Some(
<<<<<<< HEAD
                button(
                    container(
                        Row::new()
                            .push_maybe(self.iter().find_map(|app| {
                                if app.media == Media::Video {
                                    Some(icon(app.media.to_icon()))
                                } else {
                                    None
                                }
                            }))
                            .push_maybe(self.iter().find_map(|app| {
                                if app.media == Media::Audio {
                                    Some(icon(app.media.to_icon()))
                                } else {
                                    None
                                }
                            }))
                            .spacing(8),
                    )
                    .style(|theme: &Theme| container::Style {
                        text_color: Some(theme.extended_palette().danger.weak.color),
                        ..Default::default()
                    }),
                )
                .style(HeaderButtonStyle::None.into_style())
=======
                container(
                    Row::new()
                        .push_maybe(self.screenshare_access().then(|| icon(Icons::ScreenShare)))
                        .push_maybe(self.webcam_access().then(|| icon(Icons::Webcam)))
                        .push_maybe(self.microphone_access().then(|| icon(Icons::Mic1)))
                        .align_items(Alignment::Center)
                        .spacing(8),
                )
>>>>>>> 1f0f1cfb
                .padding([2, 8])
                .style(|theme: &Theme| container::Appearance {
                    background: Some(theme.palette().background.into()),
                    text_color: Some(theme.extended_palette().danger.weak.color),
                    ..Default::default()
                })
                .into(),
            )
        } else {
            None
        }
    }
}<|MERGE_RESOLUTION|>--- conflicted
+++ resolved
@@ -6,13 +6,8 @@
     },
 };
 use iced::{
-<<<<<<< HEAD
-    widget::{button, container, row, text, Column, Row},
-    Element, Theme,
-=======
     widget::{container, Row},
     Alignment, Element, Theme,
->>>>>>> 1f0f1cfb
 };
 
 #[derive(Debug, Clone)]
@@ -24,44 +19,16 @@
     pub fn view(&self) -> Option<Element<PrivacyMessage>> {
         if !self.no_access() {
             Some(
-<<<<<<< HEAD
-                button(
-                    container(
-                        Row::new()
-                            .push_maybe(self.iter().find_map(|app| {
-                                if app.media == Media::Video {
-                                    Some(icon(app.media.to_icon()))
-                                } else {
-                                    None
-                                }
-                            }))
-                            .push_maybe(self.iter().find_map(|app| {
-                                if app.media == Media::Audio {
-                                    Some(icon(app.media.to_icon()))
-                                } else {
-                                    None
-                                }
-                            }))
-                            .spacing(8),
-                    )
-                    .style(|theme: &Theme| container::Style {
-                        text_color: Some(theme.extended_palette().danger.weak.color),
-                        ..Default::default()
-                    }),
-                )
-                .style(HeaderButtonStyle::None.into_style())
-=======
                 container(
                     Row::new()
                         .push_maybe(self.screenshare_access().then(|| icon(Icons::ScreenShare)))
                         .push_maybe(self.webcam_access().then(|| icon(Icons::Webcam)))
                         .push_maybe(self.microphone_access().then(|| icon(Icons::Mic1)))
-                        .align_items(Alignment::Center)
+                        .align_y(Alignment::Center)
                         .spacing(8),
                 )
->>>>>>> 1f0f1cfb
                 .padding([2, 8])
-                .style(|theme: &Theme| container::Appearance {
+                .style(|theme: &Theme| container::Style {
                     background: Some(theme.palette().background.into()),
                     text_color: Some(theme.extended_palette().danger.weak.color),
                     ..Default::default()
