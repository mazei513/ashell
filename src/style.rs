use crate::config::Appearance;
use iced::{
    border::Radius,
    theme::{palette, Palette},
    widget::{
        button::{self, Status},
        container, slider,
        text_input::{self},
    },
    Border, Color, Theme,
};

pub fn ashell_theme(appearance: &Appearance) -> Theme {
    Theme::custom_with_fn(
        "local".to_string(),
        Palette {
            background: appearance.background_color.get_base(),
            text: appearance.text_color.get_base(),
            primary: appearance.primary_color.get_base(),
            success: appearance.success_color.get_base(),
            danger: appearance.danger_color.get_base(),
        },
        |palette| {
            let default_bg = palette::Background::new(
                palette.background,
                appearance
                    .background_color
                    .get_text()
                    .unwrap_or(palette.text),
            );
            let default_primary = palette::Primary::generate(
                palette.primary,
                palette.background,
                appearance.primary_color.get_text().unwrap_or(palette.text),
            );
            let default_secondary = palette::Primary::generate(
                appearance.secondary_color.get_base(),
                palette.background,
                appearance
                    .secondary_color
                    .get_text()
                    .unwrap_or(palette.text),
            );
            let default_success = palette::Success::generate(
                palette.success,
                palette.background,
                appearance.success_color.get_text().unwrap_or(palette.text),
            );
            let default_danger = palette::Danger::generate(
                palette.danger,
                palette.background,
                appearance.danger_color.get_text().unwrap_or(palette.text),
            );

            palette::Extended {
                background: palette::Background {
                    base: default_bg.base,
                    weak: appearance
                        .background_color
                        .get_weak_pair(palette.text)
                        .unwrap_or(default_bg.weak),
                    strong: appearance
                        .background_color
                        .get_strong_pair(palette.text)
                        .unwrap_or(default_bg.strong),
                },
                primary: palette::Primary {
                    base: default_primary.base,
                    weak: appearance
                        .primary_color
                        .get_weak_pair(palette.text)
                        .unwrap_or(default_primary.weak),
                    strong: appearance
                        .primary_color
                        .get_strong_pair(palette.text)
                        .unwrap_or(default_primary.strong),
                },
                secondary: palette::Secondary {
                    base: default_secondary.base,
                    weak: appearance
                        .secondary_color
                        .get_weak_pair(palette.text)
                        .unwrap_or(default_secondary.weak),
                    strong: appearance
                        .secondary_color
                        .get_strong_pair(palette.text)
                        .unwrap_or(default_secondary.strong),
                },
                success: palette::Success {
                    base: default_success.base,
                    weak: appearance
                        .success_color
                        .get_weak_pair(palette.text)
                        .unwrap_or(default_success.weak),
                    strong: appearance
                        .success_color
                        .get_strong_pair(palette.text)
                        .unwrap_or(default_success.strong),
                },
                danger: palette::Danger {
                    base: default_danger.base,
                    weak: appearance
                        .danger_color
                        .get_weak_pair(palette.text)
                        .unwrap_or(default_danger.weak),
                    strong: appearance
                        .danger_color
                        .get_strong_pair(palette.text)
                        .unwrap_or(default_danger.strong),
                },
                is_dark: true,
            }
        },
    )
}

pub fn header_pills(theme: &Theme) -> container::Style {
    let palette = theme.palette();
    container::Style {
        background: Some(palette.background.into()),
        border: Border {
            width: 0.0,
            radius: 12.0.into(),
            color: Color::TRANSPARENT,
        },
        text_color: Some(palette.text),
        ..Default::default()
    }
}

pub fn left_header_pills(theme: &Theme) -> container::Style {
    let palette = theme.palette();
    container::Style {
        background: Some(palette.background.into()),
        border: Border {
            width: 0.0,
            radius: Radius::default().left(12),
            color: Color::TRANSPARENT,
        },
        text_color: Some(palette.text),
        ..Default::default()
    }
}

pub enum HeaderButtonStyle {
    Full,
    Right,
}

<<<<<<< HEAD
impl HeaderButtonStyle {
    pub fn into_style<'a>(self) -> button::StyleFn<'a, Theme> {
        Box::new(move |theme, status| {
            let mut base = button::Style {
                background: Some(theme.palette().background.into()),
                border: Border {
                    width: 0.0,
                    radius: match self {
                        HeaderButtonStyle::Full => 12.0.into(),
                        HeaderButtonStyle::Right => Radius::default().right(12),
                        HeaderButtonStyle::None => 0.0.into(),
                    },
                    color: Color::TRANSPARENT,
=======
impl button::StyleSheet for HeaderButtonStyle {
    type Style = theme::Theme;

    fn active(&self, style: &Self::Style) -> button::Appearance {
        button::Appearance {
            background: Some(style.palette().background.into()),
            border: Border {
                width: 0.0,
                radius: match self {
                    HeaderButtonStyle::Full => 12.0.into(),
                    HeaderButtonStyle::Right => [0.0, 12.0, 12.0, 0.0].into(),
>>>>>>> 1f0f1cfb
                },
                text_color: theme.palette().text,
                ..button::Style::default()
            };
            match status {
                Status::Active => base,
                Status::Hovered => {
                    base.background = Some(theme.extended_palette().background.weak.color.into());
                    base
                }
                _ => base,
            }
        })
    }
}

pub struct GhostButtonStyle;

impl GhostButtonStyle {
    pub fn into_style<'a>(self) -> button::StyleFn<'a, Theme> {
        Box::new(move |theme, status| {
            let mut base = button::Style {
                background: None,
                border: Border {
                    width: 0.0,
                    radius: 4.0.into(),
                    color: Color::TRANSPARENT,
                },
                text_color: theme.palette().text,
                ..button::Style::default()
            };
            match status {
                Status::Active => base,
                Status::Hovered => {
                    base.background = Some(theme.extended_palette().background.weak.color.into());
                    base
                }
                _ => base,
            }
        })
    }
}

pub struct OutlineButtonStyle;

impl OutlineButtonStyle {
    pub fn into_style<'a>(self) -> button::StyleFn<'a, Theme> {
        Box::new(move |theme, status| {
            let mut base = button::Style {
                background: None,
                border: Border {
                    width: 2.0,
                    radius: 32.into(),
                    color: theme.extended_palette().background.weak.color,
                },
                text_color: theme.palette().text,
                ..button::Style::default()
            };
            match status {
                Status::Active => base,
                Status::Hovered => {
                    base.background = Some(theme.extended_palette().background.weak.color.into());
                    base
                }
                _ => base,
            }
        })
    }
}

pub struct ConfirmButtonStyle;

impl ConfirmButtonStyle {
    pub fn into_style<'a>(self) -> button::StyleFn<'a, Theme> {
        Box::new(move |theme, status| {
            let mut base = button::Style {
                background: Some(theme.extended_palette().background.weak.color.into()),
                border: Border {
                    width: 2.0,
                    radius: 32.0.into(),
                    color: Color::TRANSPARENT,
                },
                text_color: theme.palette().text,
                ..button::Style::default()
            };
            match status {
                Status::Active => base,
                Status::Hovered => {
                    base.background = Some(theme.extended_palette().background.strong.color.into());
                    base
                }
                _ => base,
            }
        })
    }
}

pub struct SettingsButtonStyle;

impl SettingsButtonStyle {
    pub fn into_style<'a>(self) -> button::StyleFn<'a, Theme> {
        Box::new(move |theme, status| {
            let mut base = button::Style {
                background: Some(theme.extended_palette().background.weak.color.into()),
                border: Border {
                    width: 0.0,
                    radius: 32.0.into(),
                    color: Color::TRANSPARENT,
                },
                text_color: theme.palette().text,
                ..button::Style::default()
            };
            match status {
                Status::Active => base,
                Status::Hovered => {
                    base.background = Some(theme.extended_palette().background.strong.color.into());
                    base
                }
                _ => base,
            }
        })
    }
}

pub struct SliderStyle;

impl SliderStyle {
    pub fn into_style<'a>(self) -> slider::StyleFn<'a, Theme> {
        Box::new(move |theme, _| {
            let palette = theme.extended_palette();
            slider::Style {
                rail: slider::Rail {
                    backgrounds: (
                        palette.primary.base.color.into(),
                        palette.secondary.base.color.into(),
                    ),
                    width: 8.0,
                    border: Border {
                        color: Color::TRANSPARENT,
                        width: 2.0,
                        radius: 32.0.into(),
                    },
                },
                handle: slider::Handle {
                    shape: iced::widget::slider::HandleShape::Circle { radius: 8. },
                    background: palette.primary.base.color.into(),
                    border_color: palette.primary.base.color,
                    border_width: 0.0,
                },
            }
        })
    }
}

pub struct QuickSettingsButtonStyle(pub bool);

impl QuickSettingsButtonStyle {
    pub fn into_style<'a>(self) -> button::StyleFn<'a, Theme> {
        Box::new(move |theme, status| {
            let mut base = button::Style {
                background: Some(if self.0 {
                    theme.palette().primary.into()
                } else {
                    theme.extended_palette().background.weak.color.into()
                }),
                border: Border {
                    width: 0.0,
                    radius: 32.0.into(),
                    color: Color::TRANSPARENT,
                },
                text_color: if self.0 {
                    theme.extended_palette().primary.base.text
                } else {
                    theme.palette().text
                },
                ..button::Style::default()
            };
            match status {
                Status::Active => base,
                Status::Hovered => {
                    let peach = theme.extended_palette().primary.weak.color;
                    base.background = Some(
                        if self.0 {
                            peach
                        } else {
                            theme.extended_palette().background.strong.color
                        }
                        .into(),
                    );
                    base
                }
                _ => base,
            }
        })
    }
}

pub struct QuickSettingsSubMenuButtonStyle(pub bool);

impl QuickSettingsSubMenuButtonStyle {
    pub fn into_style<'a>(self) -> button::StyleFn<'a, Theme> {
        Box::new(move |theme, status| {
            let mut base = button::Style {
                background: None,
                border: Border {
                    width: 0.0,
                    radius: 16.0.into(),
                    color: Color::TRANSPARENT,
                },
                text_color: if self.0 {
                    theme.extended_palette().primary.base.text
                } else {
                    theme.palette().text
                },
                ..button::Style::default()
            };
            match status {
                Status::Active => base,
                Status::Hovered => {
                    base.background = Some(theme.extended_palette().background.weak.color.into());
                    base.text_color = theme.palette().text;
                    base
                }
                _ => base,
            }
        })
    }
}

pub struct TextInputStyle;

impl TextInputStyle {
    pub fn into_style<'a>(self) -> text_input::StyleFn<'a, Theme> {
        Box::new(move |theme, status| {
            let mut base = text_input::Style {
                background: theme.palette().background.into(),
                border: Border {
                    width: 2.0,
                    radius: 32.0.into(),
                    color: theme.extended_palette().background.weak.color,
                },
                icon: theme.palette().text,
                placeholder: theme.palette().text,
                value: theme.palette().text,
                selection: theme.palette().primary,
            };
            match status {
                text_input::Status::Active => base,
                text_input::Status::Focused | text_input::Status::Hovered => {
                    base.border.color = theme.extended_palette().background.strong.color;
                    base
                }
                text_input::Status::Disabled => {
                    base.background = theme.extended_palette().background.weak.color.into();
                    base.border.color = Color::TRANSPARENT;
                    base
                }
            }
        })
    }
}<|MERGE_RESOLUTION|>--- conflicted
+++ resolved
@@ -147,7 +147,6 @@
     Right,
 }
 
-<<<<<<< HEAD
 impl HeaderButtonStyle {
     pub fn into_style<'a>(self) -> button::StyleFn<'a, Theme> {
         Box::new(move |theme, status| {
@@ -158,22 +157,8 @@
                     radius: match self {
                         HeaderButtonStyle::Full => 12.0.into(),
                         HeaderButtonStyle::Right => Radius::default().right(12),
-                        HeaderButtonStyle::None => 0.0.into(),
                     },
                     color: Color::TRANSPARENT,
-=======
-impl button::StyleSheet for HeaderButtonStyle {
-    type Style = theme::Theme;
-
-    fn active(&self, style: &Self::Style) -> button::Appearance {
-        button::Appearance {
-            background: Some(style.palette().background.into()),
-            border: Border {
-                width: 0.0,
-                radius: match self {
-                    HeaderButtonStyle::Full => 12.0.into(),
-                    HeaderButtonStyle::Right => [0.0, 12.0, 12.0, 0.0].into(),
->>>>>>> 1f0f1cfb
                 },
                 text_color: theme.palette().text,
                 ..button::Style::default()
